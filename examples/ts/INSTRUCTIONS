See the documentation about installing tooling: https://learn.golem.cloud/docs/building-components/tier-1/typescript

Compile the TypeScript project with npm:
```bash
npm install
npm run componentize
```
The `out/component_name.wasm` file is ready to be uploaded to Golem Cloud!

<<<<<<< HEAD
To do stub generation run the following command:
```bash
npm run stub
```

This will generate the typescript declaration files in `src/interfaces`
=======
All npm run commands:
  - stub: generates TypeScript mappings from the wit files
  - build: compiles and bundles the TypeScript sources
  - componentize: runs stub and build, then creates the wasm file for the component
  - clean: "rm -rf out src/interfaces src/main.d.ts"
>>>>>>> 570ca510
<|MERGE_RESOLUTION|>--- conflicted
+++ resolved
@@ -7,17 +7,8 @@
 ```
 The `out/component_name.wasm` file is ready to be uploaded to Golem Cloud!
 
-<<<<<<< HEAD
-To do stub generation run the following command:
-```bash
-npm run stub
-```
-
-This will generate the typescript declaration files in `src/interfaces`
-=======
 All npm run commands:
   - stub: generates TypeScript mappings from the wit files
   - build: compiles and bundles the TypeScript sources
   - componentize: runs stub and build, then creates the wasm file for the component
-  - clean: "rm -rf out src/interfaces src/main.d.ts"
->>>>>>> 570ca510
+  - clean: "rm -rf out src/interfaces src/main.d.ts"