--- conflicted
+++ resolved
@@ -43,13 +43,8 @@
     pub client_root: PathBuf,
     pub selected_world: Option<String>,
     pub stub_crate_version: String,
-<<<<<<< HEAD
-    pub wasm_rpc_override: WasmRpcOverride,
+    pub golem_rust_override: RustDependencyOverride,
     pub source_transform: StubSourceTransform,
-=======
-    pub golem_rust_override: RustDependencyOverride,
-    pub extract_source_exports_package: bool,
->>>>>>> 8be7d29c
     pub seal_cargo_workspace: bool,
     pub component_name: ComponentName,
     pub is_ephemeral: bool,
