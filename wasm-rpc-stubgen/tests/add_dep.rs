--- conflicted
+++ resolved
@@ -19,12 +19,8 @@
 use assert2::assert;
 use fs_extra::dir::CopyOptions;
 use golem_wasm_rpc_stubgen::commands::generate::generate_client_wit_dir;
-<<<<<<< HEAD
-use golem_wasm_rpc_stubgen::stub::{StubConfig, StubDefinition, StubSourceTransform};
-=======
 use golem_wasm_rpc_stubgen::model::app::ComponentName;
-use golem_wasm_rpc_stubgen::stub::{RustDependencyOverride, StubConfig, StubDefinition};
->>>>>>> 8be7d29c
+use golem_wasm_rpc_stubgen::stub::{RustDependencyOverride, StubConfig, StubDefinition, StubSourceTransform};
 use golem_wasm_rpc_stubgen::wit_generate::{
     add_client_as_dependency_to_wit_dir, AddClientAsDepConfig, UpdateCargoToml,
 };
@@ -613,13 +609,8 @@
         client_root: canonical_target,
         selected_world: None,
         stub_crate_version: "1.0.0".to_string(),
-<<<<<<< HEAD
-        wasm_rpc_override: WasmRpcOverride::default(),
+        golem_rust_override: RustDependencyOverride::default(),
         source_transform,
-=======
-        golem_rust_override: RustDependencyOverride::default(),
-        extract_source_exports_package: true,
->>>>>>> 8be7d29c
         seal_cargo_workspace: false,
         component_name: ComponentName::from("test:component"),
         is_ephemeral: false,
@@ -635,13 +626,8 @@
         client_root: stub_dir.to_path_buf(),
         selected_world: None,
         stub_crate_version: "1.0.0".to_string(),
-<<<<<<< HEAD
-        wasm_rpc_override: WasmRpcOverride::default(),
+        golem_rust_override: RustDependencyOverride::default(),
         source_transform,
-=======
-        golem_rust_override: RustDependencyOverride::default(),
-        extract_source_exports_package: true,
->>>>>>> 8be7d29c
         seal_cargo_workspace: false,
         component_name: ComponentName::from("test:component"),
         is_ephemeral: false,
