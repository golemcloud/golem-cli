--- conflicted
+++ resolved
@@ -18,13 +18,8 @@
 
 use fs_extra::dir::CopyOptions;
 use golem_wasm_rpc_stubgen::commands::generate::generate_client_wit_dir;
-<<<<<<< HEAD
-use golem_wasm_rpc_stubgen::stub::{StubConfig, StubDefinition, StubSourceTransform};
-use golem_wasm_rpc_stubgen::WasmRpcOverride;
-=======
 use golem_wasm_rpc_stubgen::model::app::ComponentName;
-use golem_wasm_rpc_stubgen::stub::{RustDependencyOverride, StubConfig, StubDefinition};
->>>>>>> 8be7d29c
+use golem_wasm_rpc_stubgen::stub::{RustDependencyOverride, StubConfig, StubDefinition, StubSourceTransform};
 use std::path::Path;
 use tempfile::{tempdir, TempDir};
 use wit_parser::{FunctionKind, Resolve, TypeDefKind, TypeOwner};
@@ -41,13 +36,8 @@
         client_root: target_root.path().to_path_buf(),
         selected_world: None,
         stub_crate_version: "1.0.0".to_string(),
-<<<<<<< HEAD
-        wasm_rpc_override: WasmRpcOverride::default(),
+        golem_rust_override: RustDependencyOverride::default(),
         source_transform: StubSourceTransform::ExtractExportsPackage,
-=======
-        golem_rust_override: RustDependencyOverride::default(),
-        extract_source_exports_package: true,
->>>>>>> 8be7d29c
         seal_cargo_workspace: false,
         component_name: ComponentName::from("test:component"),
         is_ephemeral: false,
@@ -151,13 +141,8 @@
         client_root: target_root.path().to_path_buf(),
         selected_world: None,
         stub_crate_version: "1.0.0".to_string(),
-<<<<<<< HEAD
-        wasm_rpc_override: WasmRpcOverride::default(),
+        golem_rust_override: RustDependencyOverride::default(),
         source_transform: StubSourceTransform::ExtractExportsPackage,
-=======
-        golem_rust_override: RustDependencyOverride::default(),
-        extract_source_exports_package: true,
->>>>>>> 8be7d29c
         seal_cargo_workspace: false,
         component_name: ComponentName::from("test:component"),
         is_ephemeral: false,
