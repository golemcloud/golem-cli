--- conflicted
+++ resolved
@@ -22,15 +22,11 @@
 use golem_wasm_ast::DefaultAst;
 use golem_wasm_rpc_stubgen::commands::composition::compose;
 use golem_wasm_rpc_stubgen::commands::generate::generate_and_build_client;
-<<<<<<< HEAD
+use golem_wasm_rpc_stubgen::model::app::ComponentName;
 use golem_wasm_rpc_stubgen::stub::{StubConfig, StubDefinition, StubSourceTransform};
 use golem_wasm_rpc_stubgen::wit_generate::{
     add_client_as_dependency_to_wit_dir, AddClientAsDepConfig, UpdateCargoToml,
 };
-=======
-use golem_wasm_rpc_stubgen::model::app::ComponentName;
-use golem_wasm_rpc_stubgen::stub::{StubConfig, StubDefinition};
->>>>>>> 8be7d29c
 use std::path::{Path, PathBuf};
 use tempfile::TempDir;
 use test_r::test;
@@ -84,13 +80,8 @@
         client_root: canonical_target_root,
         selected_world: None,
         stub_crate_version: "1.0.0".to_string(),
-<<<<<<< HEAD
-        wasm_rpc_override: wasm_rpc_override(),
+        golem_rust_override: golem_rust_override(),
         source_transform: StubSourceTransform::ExtractExportsPackage,
-=======
-        golem_rust_override: golem_rust_override(),
-        extract_source_exports_package: true,
->>>>>>> 8be7d29c
         seal_cargo_workspace: true,
         component_name: ComponentName::from("test:component"),
         is_ephemeral: false,
