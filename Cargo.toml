[workspace]
resolver = "2"

members = [
    "golem",
    "golem-cli",
    "golem-templates",
]

exclude = [
    "desktop-app/src-tauri",
]

[workspace.dependencies]

# Golem dep
<<<<<<< HEAD
golem-client = "=1.2.2-dev.13"
golem-common = "=1.2.2-dev.13"
golem-rib = "=1.2.2-dev.13"
golem-rib-repl = "=1.2.2-dev.13"
golem-service-base = "=1.2.2-dev.13"
golem-wasm-ast = { version = "=1.2.2-dev.13", default-features = false, features = ["analysis", "wave"] }
golem-wasm-rpc = { version = "=1.2.2-dev.13", default-features = false, features = ["host"] }
golem-wit = " =1.2.2-dev.9"

# Golem cloud deps
golem-cloud-client = "=1.2.2-dev.14"
=======
golem-client = "=1.2.2-dev.14"
golem-common = "=1.2.2-dev.14"
golem-rib = "=1.2.2-dev.14"
golem-rib-repl = "=1.2.2-dev.14"
golem-service-base = "=1.2.2-dev.14"
golem-wasm-ast = { version = "=1.2.2-dev.14", default-features = false, features = ["analysis", "wave"] }
golem-wasm-rpc = { version = "=1.2.2-dev.14", default-features = false, features = ["host"] }
golem-wit = "=1.2.2-dev.9"

# Golem cloud deps
golem-cloud-client = "=1.2.2-dev.15"
>>>>>>> ce33e888

# External deps
anyhow = "1.0.97"
assert2 = "0.3.15"
async-trait = "0.1.87"
async_zip = { version = "0.0.17", features = ["tokio", "tokio-fs", "deflate"] }
axum = { version = "0.7.9", features = ["multipart"] }
base64 = "0.22.1"
blake3 = "1.5.5"
bytes = "1.10.1"
cargo-component = "=0.20.0"
cargo-component-core = "=0.20.0"
cargo_metadata = "0.19.1"
cargo_toml = "0.21.0"
chrono = "0.4.39"
clap = { version = "4.5.30", features = ["derive"] }
clap-verbosity-flag = { version = "3.0.2", features = ["tracing"] }
clap_complete = "4.5.45"
cli-table = "0.4.9"
colored = "3.0.0"
darling = "=0.20.10"
dirs = "6.0.0"
dir-diff = "0.3.3"
envsubst = "0.2.1"
fancy-regex = "0.14.0"
fs_extra = "1.3.0"
futures = "0.3.31"
futures-util = "0.3.31"
fuzzy-matcher = "0.3.7"
heck = "0.5.0"
http = "1.3.1"
http-body-util = "0.1.3"
humansize = "2.1.3"
hyper = "1.6.0"
include_dir = "0.7.4"
indexmap = "2.7.0"
indoc = "2.0.5"
inquire = "0.7.5"
iso8601 = "0.6.2"
itertools = "0.14.0"
lenient_bool = "0.1.1"
log = "0.4.25"
minijinja = "2.7.0"
nanoid = "0.4.0"
native-tls = "0.2.13"
nondestructive = "0.0.26"
opentelemetry = "0.28.0"
opentelemetry-prometheus = "0.28.0"
opentelemetry_sdk = "0.28.0"
phf = { version = "0.11.3", features = ["macros"] }
poem = "=3.1.6"
pretty_env_logger = "0.5.0"
prettyplease = "0.2.25"
proc-macro2 = "1.0.92"
prometheus = "0.13.4"
quote = "1.0.37"
regex = "1.11.1"
reqwest = { version = "0.12.13", features = ["blocking"] }
rustls = "0.23.23"
semver = "1.0.23"
serde = { version = "1.0", features = ["derive"] }
serde_json = "1.0"
serde_json_path = "0.7.1"
serde_yaml = "0.9.34"
shadow-rs = { version = "1.1.1", default-features = false, features = ["build"] }
shlex = "1.3.0"
similar = "2.7.0"
sqlx = "=0.8.3"
strip-ansi-escapes = "0.2.0"
strum = "0.27.1"
strum_macros = "0.27.1"
syn = "2.0.90"
tempfile = "3.18.0"
test-r = "2.1.0"
terminal_size = "0.4.2"
textwrap = "0.16.1"
tokio = "1.43.0"
tokio-stream = { version = "0.1.17", features = ["fs"] }
tokio-tungstenite = { version = "0.26.2", features = ["native-tls"] }
toml = "0.8.19"
toml_edit = "0.22.24"
tracing = "0.1.41"
tracing-subscriber = "0.3.19"
url = "2.5.4"
uuid = "1.13.2"
version-compare = "0.2.0"
wac-graph = "=0.6.1"
walkdir = "2.5.0"
wasm-wave = "0.227.1"
wax = "0.6.0"
wasm-metadata = "=0.227.1"
wit-bindgen-rust = "=0.40.0"
wit-encoder = "=0.227.1"
wit-parser = "=0.227.1"

[patch.crates-io]
golem-client = { git = "https://github.com/golemcloud/golem.git", tag = "v1.2.2-dev.14" }
golem-common = { git = "https://github.com/golemcloud/golem.git", tag = "v1.2.2-dev.14" }
golem-rib = { git = "https://github.com/golemcloud/golem.git", tag = "v1.2.2-dev.14" }
golem-rib-repl = { git = "https://github.com/golemcloud/golem.git", tag = "v1.2.2-dev.14" }
golem-service-base = { git = "https://github.com/golemcloud/golem.git", tag = "v1.2.2-dev.14" }
golem-wasm-ast = { git = "https://github.com/golemcloud/golem.git", tag = "v1.2.2-dev.14" }
golem-wasm-rpc = { git = "https://github.com/golemcloud/golem.git", tag = "v1.2.2-dev.14" }

redis-protocol = { git = "https://github.com/golemcloud/redis-protocol.rs.git", branch = "unpin-cookie-factory" }
wasmtime = { git = "https://github.com/golemcloud/wasmtime.git", branch = "golem-wasmtime-v27.0.0" }
wasmtime-wasi = { git = "https://github.com/golemcloud/wasmtime.git", branch = "golem-wasmtime-v27.0.0" }
wasmtime-wasi-http = { git = "https://github.com/golemcloud/wasmtime.git", branch = "golem-wasmtime-v27.0.0" }<|MERGE_RESOLUTION|>--- conflicted
+++ resolved
@@ -14,19 +14,6 @@
 [workspace.dependencies]
 
 # Golem dep
-<<<<<<< HEAD
-golem-client = "=1.2.2-dev.13"
-golem-common = "=1.2.2-dev.13"
-golem-rib = "=1.2.2-dev.13"
-golem-rib-repl = "=1.2.2-dev.13"
-golem-service-base = "=1.2.2-dev.13"
-golem-wasm-ast = { version = "=1.2.2-dev.13", default-features = false, features = ["analysis", "wave"] }
-golem-wasm-rpc = { version = "=1.2.2-dev.13", default-features = false, features = ["host"] }
-golem-wit = " =1.2.2-dev.9"
-
-# Golem cloud deps
-golem-cloud-client = "=1.2.2-dev.14"
-=======
 golem-client = "=1.2.2-dev.14"
 golem-common = "=1.2.2-dev.14"
 golem-rib = "=1.2.2-dev.14"
@@ -34,11 +21,10 @@
 golem-service-base = "=1.2.2-dev.14"
 golem-wasm-ast = { version = "=1.2.2-dev.14", default-features = false, features = ["analysis", "wave"] }
 golem-wasm-rpc = { version = "=1.2.2-dev.14", default-features = false, features = ["host"] }
-golem-wit = "=1.2.2-dev.9"
+golem-wit = " =1.2.2-dev.9"
 
 # Golem cloud deps
 golem-cloud-client = "=1.2.2-dev.15"
->>>>>>> ce33e888
 
 # External deps
 anyhow = "1.0.97"
