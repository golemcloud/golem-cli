--- conflicted
+++ resolved
@@ -15,12 +15,8 @@
 clap = { version = "4.4.1", features = ["derive"] }
 clap-verbosity-flag = "2.0.1"
 derive_more = "0.99.17"
-<<<<<<< HEAD
+futures-util = "0.3.28"
 golem-client = "0.0.31"
-=======
-futures-util = "0.3.28"
-golem-client = "0.0.30"
->>>>>>> a3b7c374
 golem-examples = "0.1.3"
 http = "0.2.9"
 indoc = "2.0.3"
