--- conflicted
+++ resolved
@@ -90,12 +90,8 @@
 serde_yaml = "0.9.34"
 shadow-rs = { version = "1.1.1", default-features = false, features = ["build"] }
 shlex = "1.3.0"
-<<<<<<< HEAD
 similar = "2.7.0"
-sqlx = "0.8"
-=======
 sqlx = "=0.8.3"
->>>>>>> 6d8c53f1
 strip-ansi-escapes = "0.2.0"
 strum = "0.27.1"
 strum_macros = "0.27.1"
