--- conflicted
+++ resolved
@@ -26,7 +26,6 @@
 use cli_table::{format::Justify, Table};
 use colored::Colorize;
 use golem_client::model::{PublicOplogEntry, UpdateRecord};
-use golem_common::model::oplog::PersistenceLevel;
 use golem_common::model::public_oplog::{
     PluginInstallationDescription, PublicAttributeValue, PublicUpdateDescription,
     PublicWorkerInvocation, StringAttributeValue,
@@ -776,17 +775,8 @@
                     format_id(&params.timestamp)
                 ));
                 logln(format!(
-<<<<<<< HEAD
-                    "{pad}to:           {}",
-                    format_id(match params.persistence_level {
-                        PersistenceLevel::PersistNothing => "persist nothing",
-                        PersistenceLevel::PersistRemoteSideEffects => "persist side effects",
-                        PersistenceLevel::Smart => "smart",
-                    })
-=======
                     "{pad}level:             {}",
                     format_id(&format!("{:?}", &params.persistence_level))
->>>>>>> 659235bd
                 ));
             }
         }
