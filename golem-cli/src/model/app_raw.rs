--- conflicted
+++ resolved
@@ -89,7 +89,6 @@
     pub default_profile: Option<String>,
 }
 
-<<<<<<< HEAD
 // TODO: temporarily reusing data types from the OSS HTTP request as the manifest format,
 //       will be replaced with cleaned-up manifest specific ones
 #[derive(Clone, Debug, PartialEq, Serialize, Deserialize)]
@@ -112,25 +111,6 @@
     pub site: ApiSite,
 }
 
-#[derive(Clone, Debug, Default, Serialize, Deserialize)]
-#[serde(rename_all = "kebab-case")]
-pub enum ComponentType {
-    Ephemeral,
-    #[default]
-    Durable,
-}
-
-impl From<ComponentType> for golem_common::model::ComponentType {
-    fn from(value: ComponentType) -> Self {
-        match value {
-            ComponentType::Ephemeral => Self::Ephemeral,
-            ComponentType::Durable => Self::Durable,
-        }
-    }
-}
-
-=======
->>>>>>> de32173d
 #[derive(Clone, Debug, Serialize, Deserialize)]
 #[serde(rename_all = "camelCase", deny_unknown_fields)]
 pub struct InitialComponentFile {
