--- conflicted
+++ resolved
@@ -353,15 +353,8 @@
         pub method: String,
         #[table(title = "Path")]
         pub path: String,
-<<<<<<< HEAD
         #[table(title = "Component Name")]
         pub component_name: ComponentName,
-        #[table(title = "Worker Name")]
-        pub worker_name: WorkerName,
-=======
-        #[table(title = "Component URN", justify = "Justify::Right")]
-        pub component_urn: String,
->>>>>>> 3caf4890
     }
 
     impl From<&RouteResponseData> for RouteTableView {
@@ -377,19 +370,8 @@
                         // TODO: get component name
                         id.component_id.to_string()
                     })
-<<<<<<< HEAD
                     .unwrap_or("<NA>".to_string())
                     .into(),
-                worker_name: value
-                    .binding
-                    .worker_name
-                    .clone()
-                    .unwrap_or("<NA/ephemeral>".to_string())
-                    .into(),
-=======
-                    .unwrap_or("NA".to_string())
-                    .to_string(),
->>>>>>> 3caf4890
             }
         }
     }
