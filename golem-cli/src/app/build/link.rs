// Copyright 2024-2025 Golem Cloud
//
// Licensed under the Apache License, Version 2.0 (the "License");
// you may not use this file except in compliance with the License.
// You may obtain a copy of the License at
//
//     http://www.apache.org/licenses/LICENSE-2.0
//
// Unless required by applicable law or agreed to in writing, software
// distributed under the License is distributed on an "AS IS" BASIS,
// WITHOUT WARRANTIES OR CONDITIONS OF ANY KIND, either express or implied.
// See the License for the specific language governing permissions and
// limitations under the License.

use crate::app::build::is_up_to_date;
use crate::app::build::task_result_marker::{LinkRpcMarkerHash, TaskResultMarker};
use crate::app::context::ApplicationContext;
use crate::fs;
use crate::log::{log_action, log_skipping_up_to_date, LogColorize, LogIndent};
use crate::model::app::DependencyType;
use crate::wasm_rpc_stubgen::commands;
use itertools::Itertools;
use std::collections::BTreeSet;

pub async fn link(ctx: &ApplicationContext) -> anyhow::Result<()> {
    log_action("Linking", "dependencies");
    let _indent = LogIndent::new();

    for component_name in ctx.selected_component_names() {
        let static_dependencies = ctx
            .application
            .component_dependencies(component_name)
            .iter()
            .filter(|dep| dep.dep_type == DependencyType::StaticWasmRpc)
            .collect::<BTreeSet<_>>();
        let library_dependencies = ctx
            .application
            .component_dependencies(component_name)
            .iter()
            .filter(|dep| dep.dep_type == DependencyType::Wasm)
            .collect::<BTreeSet<_>>();
        let dynamic_dependencies = ctx
            .application
            .component_dependencies(component_name)
            .iter()
            .filter(|dep| dep.dep_type == DependencyType::DynamicWasmRpc)
            .collect::<BTreeSet<_>>();
<<<<<<< HEAD
        let wasms_to_compose_with = static_dependencies
            .iter()
            .map(|dep| ctx.application.client_wasm(&dep.name))
            .chain(
                library_dependencies
                    .iter()
                    .map(|dep| ctx.application.component_wasm(&dep.name, ctx.build_profile())),
            )
            .collect::<Vec<_>>();
=======

        let mut wasms_to_compose_with = Vec::new();
        for static_dep in &static_dependencies {
            let path = ctx.resolve_binary_component_source(static_dep).await?;
            wasms_to_compose_with.push(path);
        }
        for library_dep in &library_dependencies {
            let path = ctx.resolve_binary_component_source(library_dep).await?;
            wasms_to_compose_with.push(path);
        }

>>>>>>> 0da4f274
        let component_wasm = ctx
            .application
            .component_wasm(component_name, ctx.build_profile());
        let linked_wasm = ctx.application.component_linked_wasm(component_name);

        let task_result_marker = TaskResultMarker::new(
            &ctx.application.task_result_marker_dir(),
            LinkRpcMarkerHash {
                component_name,
                dependencies: &static_dependencies,
            },
        )?;

        if !dynamic_dependencies.is_empty() {
            log_action(
                "Found",
                format!(
                    "dynamic WASM RPC dependencies ({}) for {}",
                    dynamic_dependencies
                        .iter()
                        .map(|s| s.source.to_string().log_color_highlight())
                        .join(", "),
                    component_name.as_str().log_color_highlight(),
                ),
            );
        }

        if !static_dependencies.is_empty() {
            log_action(
                "Found",
                format!(
                    "static WASM RPC dependencies ({}) for {}",
                    static_dependencies
                        .iter()
                        .map(|s| s.source.to_string().log_color_highlight())
                        .join(", "),
                    component_name.as_str().log_color_highlight(),
                ),
            );
        }

        if !library_dependencies.is_empty() {
            log_action(
                "Found",
                format!(
                    "static WASM library dependencies ({}) for {}",
                    library_dependencies
                        .iter()
                        .map(|s| s.source.to_string().log_color_highlight())
                        .join(", "),
                    component_name.as_str().log_color_highlight(),
                ),
            );
        }

        if is_up_to_date(
            ctx.config.skip_up_to_date_checks || !task_result_marker.is_up_to_date(),
            || {
                let mut inputs = wasms_to_compose_with.clone();
                inputs.push(component_wasm.clone());
                inputs
            },
            || [linked_wasm.clone()],
        ) {
            log_skipping_up_to_date(format!(
                "linking dependencies for {}",
                component_name.as_str().log_color_highlight(),
            ));
            continue;
        }

        task_result_marker.result(
            async {
                if wasms_to_compose_with.is_empty() {
                    log_action(
                        "Copying",
                        format!(
                            "{} without linking, no static dependencies were found",
                            component_name.as_str().log_color_highlight(),
                        ),
                    );
                    fs::copy(&component_wasm, &linked_wasm).map(|_| ())
                } else {
                    log_action(
                        "Linking",
                        format!(
                            "static dependencies ({}) into {}",
                            static_dependencies
                                .iter()
                                .map(|s| s.source.to_string().log_color_highlight())
                                .chain(
                                    library_dependencies
                                        .iter()
                                        .map(|s| s.source.to_string().log_color_highlight()),
                                )
                                .join(", "),
                            component_name.as_str().log_color_highlight(),
                        ),
                    );
                    let _indent = LogIndent::new();

                    commands::composition::compose(
                        ctx.application
                            .component_wasm(component_name, ctx.build_profile())
                            .as_path(),
                        &wasms_to_compose_with,
                        linked_wasm.as_path(),
                    )
                    .await
                }
            }
            .await,
        )?;
    }

    Ok(())
}<|MERGE_RESOLUTION|>--- conflicted
+++ resolved
@@ -45,17 +45,6 @@
             .iter()
             .filter(|dep| dep.dep_type == DependencyType::DynamicWasmRpc)
             .collect::<BTreeSet<_>>();
-<<<<<<< HEAD
-        let wasms_to_compose_with = static_dependencies
-            .iter()
-            .map(|dep| ctx.application.client_wasm(&dep.name))
-            .chain(
-                library_dependencies
-                    .iter()
-                    .map(|dep| ctx.application.component_wasm(&dep.name, ctx.build_profile())),
-            )
-            .collect::<Vec<_>>();
-=======
 
         let mut wasms_to_compose_with = Vec::new();
         for static_dep in &static_dependencies {
@@ -67,7 +56,6 @@
             wasms_to_compose_with.push(path);
         }
 
->>>>>>> 0da4f274
         let component_wasm = ctx
             .application
             .component_wasm(component_name, ctx.build_profile());
