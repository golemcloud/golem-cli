// Copyright 2024-2025 Golem Cloud
//
// Licensed under the Apache License, Version 2.0 (the "License");
// you may not use this file except in compliance with the License.
// You may obtain a copy of the License at
//
//     http://www.apache.org/licenses/LICENSE-2.0
//
// Unless required by applicable law or agreed to in writing, software
// distributed under the License is distributed on an "AS IS" BASIS,
// WITHOUT WARRANTIES OR CONDITIONS OF ANY KIND, either express or implied.
// See the License for the specific language governing permissions and
// limitations under the License.

use crate::command::app::AppSubcommand;
use crate::command::shared_args::BuildArgs;
use crate::command_handler::Handlers;
use crate::context::Context;
use crate::error::{HintError, NonSuccessfulExit};
use crate::fuzzy::{Error, FuzzySearch};
use crate::model::text::fmt::{log_error, log_fuzzy_matches, log_text_view};
use crate::model::text::help::AvailableComponentNamesHelp;
use crate::model::ComponentName;
use anyhow::{anyhow, bail};
use colored::Colorize;
use golem_templates::add_component_by_template;
use golem_templates::model::{
    ComposableAppGroupName, GuestLanguage, PackageName, Template, TemplateName,
};
use golem_wasm_rpc_stubgen::commands::app::ComponentSelectMode;
use golem_wasm_rpc_stubgen::fs;
use golem_wasm_rpc_stubgen::log::{log_action, logln, LogColorize, LogIndent, LogOutput, Output};
use itertools::Itertools;
use std::path::PathBuf;
use std::sync::Arc;
use strum::IntoEnumIterator;

pub struct AppCommandHandler {
    ctx: Arc<Context>,
}

impl AppCommandHandler {
    pub fn new(ctx: Arc<Context>) -> Self {
        Self { ctx }
    }

    pub async fn handle_command(&mut self, subcommand: AppSubcommand) -> anyhow::Result<()> {
        match subcommand {
            AppSubcommand::New {
                application_name,
                language,
            } => self.new_app(&application_name, language).await,
            AppSubcommand::Build {
                component_name,
                build: build_args,
            } => {
                self.build(
                    component_name.component_name,
                    Some(build_args),
                    &ComponentSelectMode::All,
                )
                .await
            }
            AppSubcommand::Deploy {
                component_name,
                force_build,
            } => {
                self.ctx
                    .component_handler()
                    .deploy(
                        self.ctx
                            .cloud_project_handler()
                            .opt_select_project(None, None)
                            .await?
                            .as_ref(),
                        component_name.component_name,
                        Some(force_build),
                        &ComponentSelectMode::All,
                    )
                    .await
            }
            AppSubcommand::Clean { component_name } => {
                self.clean(component_name.component_name, &ComponentSelectMode::All)
                    .await
            }
            AppSubcommand::CustomCommand(command) => {
                if command.len() != 1 {
                    bail!(
                        "Expected exactly one custom subcommand, got: {}",
                        command.join(" ").log_color_error_highlight()
                    );
                }

                let app_ctx = self.ctx.app_context_lock().await;
                app_ctx.some_or_err()?.custom_command(&command[0])?;

                Ok(())
            }
        }
    }

    async fn new_app(
        &mut self,
        application_name: &str,
        languages: Vec<GuestLanguage>,
    ) -> anyhow::Result<()> {
        self.ctx.silence_app_context_init().await;

        {
            let app_ctx = self.ctx.app_context_lock().await;
            let app_ctx = app_ctx.opt();
            match app_ctx {
                Ok(None) => {
                    // NOP, there is no app
                }
                _ => {
                    log_error("The current directory is part of an existing application.");
                    logln("");
                    logln("Switch to a directory that is not part of an application or use");
                    logln(
                        "'the component new' command to create a component in the current application.",
                    );
                    bail!(NonSuccessfulExit);
                }
            }
        }

        let app_dir = PathBuf::from(&application_name);
        if app_dir.exists() {
            bail!(
                "Application directory already exists: {}",
                app_dir.log_color_error_highlight()
            );
        }

        fs::create_dir_all(&app_dir)?;
        log_action(
            "Created",
            format!(
                "application directory: {}",
                app_dir.display().to_string().log_color_highlight()
            ),
        );

        let common_templates = languages
            .iter()
            .map(|language| {
                self.get_template(&language.id())
                    .map(|(common, _component)| common)
            })
            .collect::<Result<Vec<_>, _>>()?;

        {
            let _indent = LogIndent::new();
<<<<<<< HEAD
            for (component_name, common_template, component_template) in templates {
                match add_component_by_template(
                    common_template,
                    component_template,
=======
            // TODO: cleanup add_component_by_example, so we don't have to pass a dummy arg
            let dummy_package_name = PackageName::from_string("app:comp").unwrap();
            for common_template in common_templates.into_iter().flatten() {
                match add_component_by_example(
                    Some(common_template),
                    None,
>>>>>>> 7c8f950e
                    &app_dir,
                    &dummy_package_name,
                ) {
                    Ok(()) => {
                        log_action(
                            "Added",
                            format!(
                                "common template for {}",
                                common_template.language.name().log_color_highlight()
                            ),
                        );
                    }
                    Err(error) => {
                        bail!("Failed to add common template for new app: {}", error)
                    }
                }
            }
        }

        log_action(
            "Created",
            format!("application {}", application_name.log_color_highlight()),
        );

        logln("");
        logln(
            format!(
                "To add components to the application, switch to the {} directory, and use the `{}` command.",
                application_name.log_color_highlight(),
                "component new".log_color_highlight(),
            )
        );
        logln("");

        Ok(())
    }

    pub async fn build(
        &mut self,
        component_names: Vec<ComponentName>,
        build: Option<BuildArgs>,
        default_component_select_mode: &ComponentSelectMode,
    ) -> anyhow::Result<()> {
        if let Some(build) = build {
            self.ctx
                .set_steps_filter(build.step.into_iter().collect())
                .await;
            self.ctx
                .set_skip_up_to_date_checks(build.force_build.force_build)
                .await;
        }
        self.must_select_components(component_names, default_component_select_mode)
            .await?;
        let mut app_ctx = self.ctx.app_context_lock_mut().await;
        app_ctx.some_or_err_mut()?.build().await
    }

    pub async fn clean(
        &mut self,
        component_names: Vec<ComponentName>,
        default_component_select_mode: &ComponentSelectMode,
    ) -> anyhow::Result<()> {
        self.must_select_components(component_names, default_component_select_mode)
            .await?;
        let app_ctx = self.ctx.app_context_lock().await;
        app_ctx.some_or_err()?.clean()
    }

    async fn must_select_components(
        &mut self,
        component_names: Vec<ComponentName>,
        default: &ComponentSelectMode,
    ) -> anyhow::Result<()> {
        self.opt_select_components(component_names, default)
            .await?
            .then_some(())
            .ok_or(anyhow!(HintError::NoApplicationManifestFound))
    }

    pub async fn opt_select_components(
        &mut self,
        component_names: Vec<ComponentName>,
        default: &ComponentSelectMode,
    ) -> anyhow::Result<bool> {
        self.opt_select_components_internal(component_names, default, false)
            .await
    }

    pub async fn opt_select_components_allow_not_found(
        &mut self,
        component_names: Vec<ComponentName>,
        default: &ComponentSelectMode,
    ) -> anyhow::Result<bool> {
        self.opt_select_components_internal(component_names, default, true)
            .await
    }

    // TODO: forbid matching the same component multiple times
    // Returns false if there is no app
    pub async fn opt_select_components_internal(
        &mut self,
        component_names: Vec<ComponentName>,
        default: &ComponentSelectMode,
        allow_not_found: bool,
    ) -> anyhow::Result<bool> {
        let mut app_ctx = self.ctx.app_context_lock_mut().await;
        let silent_selection = app_ctx.silent_init;
        let Some(app_ctx) = app_ctx.opt_mut()? else {
            return Ok(false);
        };

        if component_names.is_empty() {
            let _log_output = silent_selection.then(|| LogOutput::new(Output::TracingDebug));
            app_ctx.select_components(default)?
        } else {
            let fuzzy_search =
                FuzzySearch::new(app_ctx.application.component_names().map(|cn| cn.as_str()));

            let (found, not_found) =
                fuzzy_search.find_many(component_names.iter().map(|cn| cn.0.as_str()));

            if !not_found.is_empty() {
                if allow_not_found {
                    return Ok(false);
                }

                logln("");
                log_error(format!(
                    "The following requested component names were not found:\n{}",
                    not_found
                        .iter()
                        .map(|error| {
                            match error {
                                Error::Ambiguous {
                                    pattern,
                                    highlighted_options,
                                } => {
                                    format!(
                                        "  - {}, did you mean one of {}?",
                                        pattern.as_str().bold(),
                                        highlighted_options.iter().map(|cn| cn.bold()).join(", ")
                                    )
                                }
                                Error::NotFound { pattern } => {
                                    format!("  - {}", pattern.as_str().bold())
                                }
                            }
                        })
                        .join("\n")
                ));
                logln("");
                log_text_view(&AvailableComponentNamesHelp(
                    app_ctx.application.component_names().cloned().collect(),
                ));

                bail!(NonSuccessfulExit);
            }

            log_fuzzy_matches(&found);

            let _log_output = silent_selection.then(|| LogOutput::new(Output::TracingDebug));
            app_ctx.select_components(&ComponentSelectMode::Explicit(
                found.into_iter().map(|m| m.option.into()).collect(),
            ))?
        }
        Ok(true)
    }

    pub fn get_template(
        &self,
        requested_template_name: &str,
    ) -> anyhow::Result<(Option<&Template>, &Template)> {
        let segments = requested_template_name.split("/").collect::<Vec<_>>();
        let (language, template_name): (String, Option<String>) = match segments.len() {
            1 => (segments[0].to_string(), None),
            2 => (segments[0].to_string(), {
                let template_name = segments[1].to_string();
                if template_name.is_empty() {
                    None
                } else {
                    Some(template_name)
                }
            }),
            _ => {
                log_error("Failed to parse template name");
                self.log_templates_help();
                bail!(NonSuccessfulExit);
            }
        };

        let language = match GuestLanguage::from_string(language) {
            Some(language) => language,
            None => {
                log_error("Failed to parse language part of the template!");
                self.log_templates_help();
                bail!(NonSuccessfulExit);
            }
        };
        let template_name = template_name
            .map(TemplateName::from)
            .unwrap_or_else(|| TemplateName::from("default"));

        let Some(lang_templates) = self.ctx.templates().get(&language) else {
            log_error(format!("No templates found for language: {}", language).as_str());
            self.log_templates_help();
            bail!(NonSuccessfulExit);
        };

        let lang_templates = lang_templates
            .get(&ComposableAppGroupName::default())
            .unwrap();

        let Some(component_template) = lang_templates.components.get(&template_name) else {
            log_error(format!(
                "Template {} not found!",
                requested_template_name.log_color_highlight()
            ));
            self.log_templates_help();
            bail!(NonSuccessfulExit);
        };

        Ok((lang_templates.common.as_ref(), component_template))
    }

    pub fn log_languages_help(&self) {
        logln(format!("\n{}", "Available languages:".underline().bold(),));
        for language in GuestLanguage::iter() {
            logln(format!(
                "- {}: {}",
                language.name(),
                language.id().log_color_highlight()
            ));
        }
    }

    pub fn log_templates_help(&self) {
        logln(format!(
            "\n{}",
            "Available languages and templates:".underline().bold(),
        ));
        for (language, templates) in self.ctx.templates() {
            logln(format!("- {}", language.to_string().bold()));
            for (group, template) in templates {
                if group.as_str() != "default" {
                    panic!("TODO: handle non-default groups")
                }
                for template in template.components.values() {
                    if template.name.as_str() == "default" {
                        logln(format!(
                            "  - {} (default template): {}",
                            language.id().bold(),
                            template.description,
                        ));
                    } else {
                        logln(format!(
                            "  - {}/{}: {}",
                            language.id().bold(),
                            template.name.as_str().bold(),
                            template.description,
                        ));
                    }
                }
            }
        }
    }
}<|MERGE_RESOLUTION|>--- conflicted
+++ resolved
@@ -152,19 +152,12 @@
 
         {
             let _indent = LogIndent::new();
-<<<<<<< HEAD
-            for (component_name, common_template, component_template) in templates {
-                match add_component_by_template(
-                    common_template,
-                    component_template,
-=======
             // TODO: cleanup add_component_by_example, so we don't have to pass a dummy arg
             let dummy_package_name = PackageName::from_string("app:comp").unwrap();
             for common_template in common_templates.into_iter().flatten() {
-                match add_component_by_example(
+                match add_component_by_template(
                     Some(common_template),
                     None,
->>>>>>> 7c8f950e
                     &app_dir,
                     &dummy_package_name,
                 ) {
