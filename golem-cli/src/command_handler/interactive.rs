// Copyright 2024-2025 Golem Cloud
//
// Licensed under the Apache License, Version 2.0 (the "License");
// you may not use this file except in compliance with the License.
// You may obtain a copy of the License at
//
//     http://www.apache.org/licenses/LICENSE-2.0
//
// Unless required by applicable law or agreed to in writing, software
// distributed under the License is distributed on an "AS IS" BASIS,
// WITHOUT WARRANTIES OR CONDITIONS OF ANY KIND, either express or implied.
// See the License for the specific language governing permissions and
// limitations under the License.

use crate::config::{
    CloudProfile, OssProfile, Profile, ProfileConfig, ProfileKind, ProfileName, CLOUD_URL,
    DEFAULT_OSS_URL,
};
use crate::context::Context;
use crate::error::NonSuccessfulExit;
<<<<<<< HEAD
use crate::log::{log_action, log_warn_action, logln, LogColorize};
use crate::model::app::{AppComponentName, DependencyType};
use crate::model::component::AppComponentType;
use crate::model::text::fmt::{log_error, log_warn};
use crate::model::{ComponentName, Format};
use anyhow::bail;
use colored::Colorize;
use golem_cloud_client::model::Account;
use inquire::error::InquireResult;
=======
use crate::log::{log_warn_action, LogColorize};
use crate::model::text::fmt::log_warn;
use crate::model::{ComponentName, Format, WorkerName};
use anyhow::{anyhow, bail};
use colored::Colorize;
use golem_cloud_client::model::Account;
use golem_common::model::ComponentVersion;
>>>>>>> 9fa438b4
use inquire::validator::{ErrorMessage, Validation};
use inquire::{Confirm, CustomType, InquireError, Select, Text};
use itertools::Itertools;
use std::fmt::{Display, Formatter};
use std::str::FromStr;
use std::sync::Arc;
use strum::IntoEnumIterator;
use url::Url;

// NOTE: in the interactive handler is it okay to _read_ context (e.g. read selected component names)
//       but mutations of state or the app should be done in other handlers
pub struct InteractiveHandler {
    ctx: Arc<Context>,
}

impl InteractiveHandler {
    pub fn new(ctx: Arc<Context>) -> Self {
        Self { ctx }
    }

    // NOTE: this one is static because local server hook has limited access
    //       to state
    pub fn confirm_auto_start_local_server(yes: bool) -> anyhow::Result<bool> {
        confirm(
            yes,
            true,
            "Do you want to use the local server for the current session?".to_string(),
            Some("Tip: you can also use the 'golem server run' command in another terminal to keep the local server running for local development!"),
        )
    }

    pub fn confirm_auto_deploy_component(
        &self,
        component_name: &ComponentName,
    ) -> anyhow::Result<bool> {
        self.confirm(
            true,
            format!(
                "Component {} was not found between deployed components, do you want to deploy it, then continue?",
                component_name.0.log_color_highlight()
            ),
            None,
        )
    }

    pub fn confirm_redeploy_workers(&self, number_of_workers: usize) -> anyhow::Result<bool> {
        self.confirm(
            true,
            format!(
                "Redeploying will {} then recreate {} worker(s), do you want to continue?",
                "delete".log_color_warn(),
                number_of_workers.to_string().log_color_highlight()
            ),
            None,
        )
    }

    pub fn confirm_update_to_latest(
        &self,
        component_name: &ComponentName,
        worker_name: &WorkerName,
        target_version: ComponentVersion,
    ) -> anyhow::Result<bool> {
        self.confirm(
            true,
            format!("Worker {}/{} will be updated to the latest component version: {}. Do you want to continue?",
                component_name.0.log_color_highlight(),
                worker_name.0.log_color_highlight(),
                target_version.to_string().log_color_highlight()
            ),
        )
    }

    pub fn confirm_delete_account(&self, account: &Account) -> anyhow::Result<bool> {
        self.confirm(
            false,
            format!(
                "Are you sure you want to delete the requested account? ({}, {})",
                account.name.log_color_highlight(),
                account.email.log_color_highlight()
            ),
            None,
        )
    }

    pub fn create_profile(&self) -> anyhow::Result<(ProfileName, Profile, bool)> {
        if !self.confirm(
            true,
            concat!(
                "Do you want to create a new profile interactively?\n",
                "If not, please specify the profile name as a command argument."
            ),
            None,
        )? {
            bail!(NonSuccessfulExit);
        }

        let profile_name = Text::new("Profile Name: ")
            .with_validator(|value: &str| {
                if ProfileName::from(value).is_builtin() {
                    return Ok(Validation::Invalid(ErrorMessage::from(
                        "The requested profile name is a builtin one, please choose another name!",
                    )));
                }
                Ok(Validation::Valid)
            })
            .prompt()?;

        let profile_kind =
            Select::new("Profile kind:", ProfileKind::iter().collect::<Vec<_>>()).prompt()?;

        let component_service_url = CustomType::<Url>::new("Component service URL:")
            .with_default(match profile_kind {
                ProfileKind::Oss => Url::parse(DEFAULT_OSS_URL)?,
                ProfileKind::Cloud => Url::parse(CLOUD_URL)?,
            })
            .prompt()?;

        let worker_service_url = CustomType::<OptionalUrl>::new(
            "Worker service URL (empty to use component service url):",
        )
        .prompt()?
        .0;

        let cloud_service_url = match profile_kind {
            ProfileKind::Oss => None,
            ProfileKind::Cloud => {
                CustomType::<OptionalUrl>::new(
                    "Cloud service URL (empty to use component service url)",
                )
                .prompt()?
                .0
            }
        };

        let default_format =
            Select::new("Default output format:", Format::iter().collect::<Vec<_>>())
                .with_starting_cursor(2)
                .prompt()?;

        let profile = match profile_kind {
            ProfileKind::Oss => Profile::Golem(OssProfile {
                url: component_service_url,
                worker_url: worker_service_url,
                allow_insecure: false,
                config: ProfileConfig { default_format },
            }),
            ProfileKind::Cloud => Profile::GolemCloud(CloudProfile {
                custom_url: Some(component_service_url),
                custom_cloud_url: cloud_service_url,
                custom_worker_url: worker_service_url,
                allow_insecure: false,
                config: ProfileConfig { default_format },
                auth: None,
            }),
        };

        let set_as_active = Confirm::new("Set as active profile?")
            .with_default(false)
            .prompt()?;

        Ok((profile_name.into(), profile, set_as_active))
    }

    // TODO: select_component_for_repl, should use app_ctx and filtering
    pub fn select_component(
        &self,
        component_names: Vec<ComponentName>,
    ) -> anyhow::Result<ComponentName> {
        Ok(Select::new(
            "Select a component to be used in Rib REPL:",
            component_names,
        )
        .prompt()?)
    }

    pub async fn create_component_dependency(
        &self,
        component_name: Option<AppComponentName>,
        target_component_name: Option<AppComponentName>,
        dependency_type: Option<DependencyType>,
    ) -> anyhow::Result<Option<(AppComponentName, AppComponentName, DependencyType)>> {
        let component_type_by_name =
            async |component_name: &AppComponentName| -> anyhow::Result<AppComponentType> {
                let app_ctx = self.ctx.app_context_lock().await;
                let app_ctx = app_ctx.some_or_err()?;
                Ok(app_ctx
                    .application
                    .component_properties(&component_name, self.ctx.build_profile())
                    .component_type)
            };

        fn validate_component_type_for_dependency_type(
            dependency_type: DependencyType,
            component_type: AppComponentType,
        ) -> bool {
            match dependency_type {
                DependencyType::DynamicWasmRpc | DependencyType::StaticWasmRpc => {
                    match component_type {
                        AppComponentType::Durable | AppComponentType::Ephemeral => true,
                        AppComponentType::Library => false,
                    }
                }
                DependencyType::Wasm => match component_type {
                    AppComponentType::Durable | AppComponentType::Ephemeral => false,
                    AppComponentType::Library => true,
                },
            }
        }

        let component_names = {
            let app_ctx = self.ctx.app_context_lock().await;
            let app_ctx = app_ctx.some_or_err()?;
            app_ctx
                .application
                .component_names()
                .cloned()
                .collect::<Vec<_>>()
        };

        let component_name = {
            match component_name {
                Some(component_name) => {
                    if !component_names.contains(&component_name) {
                        log_error(format!(
                            "Component {} not found, available components: {}",
                            component_name.as_str().log_color_highlight(),
                            component_names
                                .iter()
                                .map(|name| name.as_str().log_color_highlight())
                                .join(", ")
                        ));
                        bail!(NonSuccessfulExit);
                    }
                    component_name
                }
                None => {
                    if component_names.is_empty() {
                        log_error(format!(
                            "No components found! Use the '{}' subcommand to create components.",
                            "component new".log_color_highlight()
                        ));
                        bail!(NonSuccessfulExit);
                    }

                    match Select::new(
                        "Select a component to which you want to add a new dependency:",
                        component_names.clone(),
                    )
                    .prompt()
                    .none_if_not_interactive_logged()?
                    {
                        Some(component_name) => component_name,
                        None => return Ok(None),
                    }
                }
            }
        };

        let component_type = component_type_by_name(&component_name).await?;

        log_action(
            "Selected",
            format!(
                "component {} with component type {}",
                component_name.as_str().log_color_highlight(),
                component_type.to_string().log_color_highlight()
            ),
        );

        let dependency_type = {
            let (offered_dependency_types, valid_dependency_types) = match component_type {
                AppComponentType::Durable | AppComponentType::Ephemeral => (
                    vec![DependencyType::DynamicWasmRpc, DependencyType::Wasm],
                    vec![
                        DependencyType::DynamicWasmRpc,
                        DependencyType::StaticWasmRpc,
                        DependencyType::Wasm,
                    ],
                ),
                AppComponentType::Library => {
                    (vec![DependencyType::Wasm], vec![DependencyType::Wasm])
                }
            };

            match dependency_type {
                Some(dependency_type) => {
                    if !valid_dependency_types.contains(&dependency_type) {
                        log_error(format!(
                            "The requested {} dependency type is not valid for {} component, valid dependency types: {}",
                            dependency_type.as_str().log_color_highlight(),
                            component_name.as_str().log_color_highlight(),
                            valid_dependency_types
                                .iter()
                                .map(|name| name.as_str().log_color_highlight())
                                .join(", ")
                        ));
                        bail!(NonSuccessfulExit);
                    }
                    dependency_type
                }
                None => {
                    match Select::new("Select dependency type:", offered_dependency_types)
                        .prompt()
                        .none_if_not_interactive_logged()?
                    {
                        Some(dependency_type) => dependency_type,
                        None => return Ok(None),
                    }
                }
            }
        };

        let target_component_name = match target_component_name {
            Some(target_component_name) => {
                if !component_names.contains(&target_component_name) {
                    log_error(format!(
                        "Target component {} not found, available components: {}",
                        target_component_name.as_str().log_color_highlight(),
                        component_names
                            .iter()
                            .map(|name| name.as_str().log_color_highlight())
                            .join(", ")
                    ));
                    bail!(NonSuccessfulExit);
                }

                let target_component_type = component_type_by_name(&target_component_name).await?;
                if !validate_component_type_for_dependency_type(
                    dependency_type,
                    target_component_type,
                ) {
                    log_error(
                        format!(
                            "The target component type {} is not compatible with the selected dependency type {}!",
                            target_component_type.to_string().log_color_highlight(),
                            dependency_type.as_str().log_color_highlight(),
                        )
                    );
                    logln("");
                    logln("Use a different target component or dependency type.");
                }

                target_component_name
            }
            None => {
                let target_component_names = {
                    let app_ctx = self.ctx.app_context_lock().await;
                    let app_ctx = app_ctx.some_or_err()?;
                    app_ctx
                        .application
                        .component_names()
                        .filter(|component_name| {
                            validate_component_type_for_dependency_type(
                                dependency_type,
                                app_ctx
                                    .application
                                    .component_properties(&component_name, self.ctx.build_profile())
                                    .component_type,
                            )
                        })
                        .cloned()
                        .collect::<Vec<_>>()
                };

                if target_component_names.is_empty() {
                    log_error(
                        "No target components are available for the selected dependency type!",
                    );
                    bail!(NonSuccessfulExit);
                }

                match Select::new(
                    "Select target dependency component:",
                    target_component_names,
                )
                .prompt()
                .none_if_not_interactive_logged()?
                {
                    Some(target_component_name) => target_component_name,
                    None => return Ok(None),
                }
            }
        };

        Ok(Some((
            component_name,
            target_component_name,
            dependency_type,
        )))
    }

    fn confirm<M: AsRef<str>>(
        &self,
        default: bool,
        message: M,
        extra_hint: Option<&str>,
    ) -> anyhow::Result<bool> {
        confirm(self.ctx.yes(), default, message, extra_hint)
    }
}

#[derive(Debug, Clone)]
struct OptionalUrl(Option<Url>);

impl Display for OptionalUrl {
    fn fmt(&self, f: &mut Formatter<'_>) -> std::fmt::Result {
        match &self.0 {
            None => Ok(()),
            Some(url) => write!(f, "{}", url),
        }
    }
}

impl FromStr for OptionalUrl {
    type Err = url::ParseError;

    fn from_str(s: &str) -> Result<Self, Self::Err> {
        if s.trim().is_empty() {
            Ok(OptionalUrl(None))
        } else {
            Ok(OptionalUrl(Some(Url::from_str(s)?)))
        }
    }
}

trait InquireResultExtensions<T> {
    fn none_if_not_interactive(self) -> anyhow::Result<Option<T>>;

    fn none_if_not_interactive_logged(self) -> anyhow::Result<Option<T>>
    where
        Self: Sized,
    {
        self.none_if_not_interactive().inspect(|value| {
            if value.is_none() {
                logln("");
                log_warn("Detected non-interactive environment, stopping interactive wizard");
                logln("");
            }
        })
    }
}

impl<T> InquireResultExtensions<T> for InquireResult<T> {
    fn none_if_not_interactive(self) -> anyhow::Result<Option<T>> {
        match self {
            Ok(value) => Ok(Some(value)),
            Err(err) if is_interactive_not_available_inquire_error(&err) => Ok(None),
            Err(err) => Err(err.into()),
        }
    }
}

fn is_interactive_not_available_inquire_error(err: &InquireError) -> bool {
    match err {
        InquireError::NotTTY => true,
        InquireError::InvalidConfiguration(_) => false,
        InquireError::IO(_) => {
            // NOTE: we consider IO errors as "not interactive" in general, e.g. currently this case
            //       triggers if stdin is not available
            true
        }
        InquireError::OperationCanceled => false,
        InquireError::OperationInterrupted => false,
        InquireError::Custom(_) => false,
    }
}

fn confirm<M: AsRef<str>>(
    yes: bool,
    default: bool,
    message: M,
    extra_hint: Option<&str>,
) -> anyhow::Result<bool> {
    const YES_FLAG_HINT: &str = "To automatically confirm such questions use the '--yes' flag.";

    if yes {
        log_warn_action(
            "Auto confirming",
            format!("question: \"{}\"", message.as_ref().cyan()),
        );
        return Ok(true);
    }

    let hint = match extra_hint {
        Some(extra_hint) => format!("{} {}", YES_FLAG_HINT, extra_hint),
        None => YES_FLAG_HINT.to_string(),
    };

    match Confirm::new(message.as_ref())
        .with_help_message(&hint)
        .with_default(default)
        .prompt()
    {
        Ok(result) => Ok(result),
        Err(error) => {
            if is_interactive_not_available_inquire_error(&error) {
                log_warn(
                    "The current input device is not an interactive one,\ndefaulting to \"false\"",
                );
                Ok(false)
            } else {
                Err(error.into())
            }
        }
    }
}<|MERGE_RESOLUTION|>--- conflicted
+++ resolved
@@ -18,25 +18,16 @@
 };
 use crate::context::Context;
 use crate::error::NonSuccessfulExit;
-<<<<<<< HEAD
 use crate::log::{log_action, log_warn_action, logln, LogColorize};
 use crate::model::app::{AppComponentName, DependencyType};
 use crate::model::component::AppComponentType;
 use crate::model::text::fmt::{log_error, log_warn};
-use crate::model::{ComponentName, Format};
+use crate::model::{ComponentName, Format, WorkerName};
 use anyhow::bail;
 use colored::Colorize;
 use golem_cloud_client::model::Account;
+use golem_common::model::ComponentVersion;
 use inquire::error::InquireResult;
-=======
-use crate::log::{log_warn_action, LogColorize};
-use crate::model::text::fmt::log_warn;
-use crate::model::{ComponentName, Format, WorkerName};
-use anyhow::{anyhow, bail};
-use colored::Colorize;
-use golem_cloud_client::model::Account;
-use golem_common::model::ComponentVersion;
->>>>>>> 9fa438b4
 use inquire::validator::{ErrorMessage, Validation};
 use inquire::{Confirm, CustomType, InquireError, Select, Text};
 use itertools::Itertools;
@@ -63,7 +54,7 @@
         confirm(
             yes,
             true,
-            "Do you want to use the local server for the current session?".to_string(),
+            "Do you want to use the local server for the current session?",
             Some("Tip: you can also use the 'golem server run' command in another terminal to keep the local server running for local development!"),
         )
     }
@@ -107,6 +98,7 @@
                 worker_name.0.log_color_highlight(),
                 target_version.to_string().log_color_highlight()
             ),
+            None
         )
     }
 
@@ -225,7 +217,7 @@
                 let app_ctx = app_ctx.some_or_err()?;
                 Ok(app_ctx
                     .application
-                    .component_properties(&component_name, self.ctx.build_profile())
+                    .component_properties(component_name, self.ctx.build_profile())
                     .component_type)
             };
 
@@ -394,7 +386,7 @@
                                 dependency_type,
                                 app_ctx
                                     .application
-                                    .component_properties(&component_name, self.ctx.build_profile())
+                                    .component_properties(component_name, self.ctx.build_profile())
                                     .component_type,
                             )
                         })
