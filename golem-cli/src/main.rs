<<<<<<< HEAD
use golem_cli::command_handler::{CommandHandler, CommandHandlerHooks};
=======
use crate::hooks::NoHooks;
use golem_cli::command_handler::CommandHandler;
>>>>>>> b7ace9c0
use std::process::ExitCode;
use std::sync::Arc;

#[cfg(feature = "server-commands")]
mod hooks {
    use golem_cli::command::server::ServerSubcommand;
    use golem_cli::command_handler::CommandHandlerHooks;
    use golem_cli::context::Context;

<<<<<<< HEAD
impl CommandHandlerHooks for NoHooks {
    #[cfg(feature = "server-commands")]
    fn handler_server_commands(
        &self,
        _ctx: Arc<golem_cli::context::Context>,
        _subcommand: golem_cli::command::server::ServerSubcommand,
    ) -> impl std::future::Future<Output = anyhow::Result<()>> {
        async { unimplemented!() }
=======
    use std::sync::Arc;

    pub struct NoHooks {}

    impl CommandHandlerHooks for NoHooks {
        #[cfg(feature = "server-commands")]
        async fn handler_server_commands(
            &self,
            _ctx: Arc<Context>,
            _subcommand: ServerSubcommand,
        ) -> anyhow::Result<()> {
            unimplemented!()
        }
>>>>>>> b7ace9c0
    }
}

#[cfg(not(feature = "server-commands"))]
mod hooks {
    use golem_cli::command_handler::CommandHandlerHooks;

    pub struct NoHooks {}

    impl CommandHandlerHooks for NoHooks {}
}

fn main() -> ExitCode {
    tokio::runtime::Builder::new_multi_thread()
        .enable_all()
        .build()
        .expect("Failed to build tokio runtime for golem-cli main")
        .block_on(CommandHandler::handle_args(
            std::env::args_os(),
            Arc::new(NoHooks {}),
        ))
}<|MERGE_RESOLUTION|>--- conflicted
+++ resolved
@@ -1,9 +1,5 @@
-<<<<<<< HEAD
-use golem_cli::command_handler::{CommandHandler, CommandHandlerHooks};
-=======
 use crate::hooks::NoHooks;
 use golem_cli::command_handler::CommandHandler;
->>>>>>> b7ace9c0
 use std::process::ExitCode;
 use std::sync::Arc;
 
@@ -13,16 +9,6 @@
     use golem_cli::command_handler::CommandHandlerHooks;
     use golem_cli::context::Context;
 
-<<<<<<< HEAD
-impl CommandHandlerHooks for NoHooks {
-    #[cfg(feature = "server-commands")]
-    fn handler_server_commands(
-        &self,
-        _ctx: Arc<golem_cli::context::Context>,
-        _subcommand: golem_cli::command::server::ServerSubcommand,
-    ) -> impl std::future::Future<Output = anyhow::Result<()>> {
-        async { unimplemented!() }
-=======
     use std::sync::Arc;
 
     pub struct NoHooks {}
@@ -36,7 +22,6 @@
         ) -> anyhow::Result<()> {
             unimplemented!()
         }
->>>>>>> b7ace9c0
     }
 }
 
