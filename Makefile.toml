# List of top-level tasks intended for use:
#
# - `cargo make dev-flow` or just `cargo make`: runs a full development flow, including fixing format and clippy, building and running tests
# - `cargo make build`: builds everything in debug mode
# - `cargo make build-release`: builds everything in release mode. customizable with PLATFORM_OVERRIDE env variable for docker builds
# - `cargo make check`: runs rustfmt and clippy checks without applying any fix
# - `cargo make fix`: runs rustfmt and clippy checks and applies fixes
# - `cargo make test`: runs all tests
# - `cargo make unit-tests`: runs all unit tests
# - `cargo make integrations-tests`: runs all integrations tests
# - `cargo make stubgen-integrations-tests`: runs stubgen integrations tests only
# - `cargo make template-integration-tests`: runs template tests only
# - `cargo make publish`: publishes packages to crates.io
# - `cargo make desktop`: builds the desktop application
# - `cargo make dev-desktop`: run the desktop application

[config]
default_to_workspace = false # by default, we run cargo commands on top level instead of per member
skip_core_tasks = true       # we are not using the predefined cargo-make flows, instead redefine here for more clarity

[env]
JUNIT_OPTS = ""

[env.ci]
CARGO_INCREMENTAL = "false"
JUNIT_OPTS = "--format junit --logfile target/report.xml"

[tasks.default]
description = "This is the task that gets executed by 'cargo make' when no task is specified"
run_task = "dev-flow"

[tasks.dev]
description = "Alias to the dev-flow task"
alias = "dev-flow"

[tasks.dev-flow]
description = "Runs a full development flow, including fixing format and clippy, building and running tests"
dependencies = [
    "fix",
    "check",
    "build",
    "test"
]

[tasks.build]
description = "Builds everything in debug mode"
command = "cargo"
args = ["build", "--workspace", "--all-targets"]

[tasks.build-release]
description = """This is the top-level task that builds everything in release mode. PLATFORM_OVERRIDE env variable can be used
to build for other target than the current one, can be linux/amd64 or linux/arm64. This is used for cross-compiling
for docker images."""
dependencies = [
    "set-version",
    "build-release-default",
    "build-release-override-linux-amd64",
    "build-release-override-linux-arm64",
]

# There are three variants of build-release, and only one of them will run based on the value of
# the PLATFORM_OVERRIDE environment variable

[tasks.build-release-default]
description = "Build the project in release mode"
condition = { env_not_set = ["PLATFORM_OVERRIDE"] }
command = "cargo"
args = ["build", "--release"]

[tasks.build-release-override-linux-amd64]
description = "Build the project in release mode with target platform override to linux/amd64"
condition = { env = { "PLATFORM_OVERRIDE" = "linux/amd64" } }
command = "cargo"
args = ["build", "--release", "--target", "x86_64-unknown-linux-gnu"]

[tasks.build-release-override-linux-arm64]
description = "Build the project in release mode with target platform override to linux/arm64"
condition = { env = { "PLATFORM_OVERRIDE" = "linux/arm64" } }
install_crate = "cross"
command = "cross"
args = ["build", "--release", "--target", "aarch64-unknown-linux-gnu"]

## ** CHECK **

[tasks.check]
description = "Runs rustfmt and clippy checks without applying any fix"
dependencies = ["check-clippy", "check-rustfmt"]

[tasks.check-rustfmt]
description = "Runs rustfmt checks without applying any fix"
install_crate = "rustfmt"
command = "cargo"
args = ["fmt", "--all", "--", "--check"]

[tasks.check-clippy]
description = "Runs clippy checks without applying any fix"
install_crate = "clippy"
command = "cargo"
args = ["clippy", "--all-targets", "--", "--no-deps", "-Dwarnings"]

## ** FIX **

[tasks.fix]
description = "Runs rustfmt and clippy checks and applies fixes"
dependencies = ["fix-clippy", "fix-rustfmt"]

[tasks.fix-rustfmt]
description = "Runs rustfmt checks and applies fixes"
install_crate = "rustfmt"
command = "cargo"
args = ["fmt", "--all"]

[tasks.fix-clippy]
description = "Runs clippy checks and applies fixes"
install_crate = "clippy"
command = "cargo"
args = ["clippy", "--fix", "--allow-dirty", "--allow-staged", "--", "--no-deps", "-Dwarnings"]

## ** INSTALL **
[tasks.install-golem-cli-non-ci]
condition = { env_not_set = ["CI"] } # on CI we install from target
description = "Install golem-cli"
script_runner = "@duckscript"
script = '''
exec --fail-on-error cargo install --path golem-cli --bin golem-cli
'''

## ** TEST **
[tasks.test]
dependencies = ["unit-tests", "integration-tests"]

[tasks.unit-tests]
description = "Run unit tests"
script_runner = "@duckscript"
script = '''
exec --fail-on-error cargo test --workspace --lib --all-features -- --nocapture --report-time %{JUNIT_OPTS}
'''

[tasks.integration-tests]
description = "Run integration tests"
dependencies = ["stubgen-integration-tests", "template-integration-tests"]

[tasks.stubgen-integration-tests]
description = "Run stubgen integration tests"
script_runner = "@duckscript"
script = '''
<<<<<<< HEAD
exec --fail-on-error cargo test --package golem-wasm-rpc-stubgen :tag: --tests -- --nocapture --report-time %{JUNIT_OPTS}
exec --fail-on-error cargo test --package golem-wasm-rpc-stubgen :tag:uses_cargo --tests -- --nocapture --test-threads=1 --report-time %{JUNIT_OPTS}
'''

=======
exec --fail-on-error cargo test --package golem-wasm-rpc-stubgen :tag: --test integration -- --nocapture --report-time %{JUNIT_OPTS}
exec --fail-on-error cargo test --package golem-wasm-rpc-stubgen :tag:uses_cargo --test integration -- --nocapture --test-threads=1 --report-time %{JUNIT_OPTS}
'''

[tasks.template-integration-tests]
dependencies = ["install-golem-cli-non-ci"]
description = "Run template integration tests"
script_runner = "@duckscript"
script = '''
exec --fail-on-error cargo test --package golem-examples --test integration -- --nocapture --test-threads=1 --report-time %{JUNIT_OPTS}
'''

## ** DESKTOP APP **
>>>>>>> 3caf4890
[tasks.desktop]
description = "Builds the desktop application"
dependencies = ["npm-install"]
command = "npm"
args = ["run", "tauri", "build"]
cwd = "./desktop-app"

[tasks.dev-desktop]
description = "Run the desktop application"
dependencies = ["npm-install"]
command = "npm"
args = ["run", "tauri", "dev"]
cwd = "./desktop-app"

[tasks.npm-install]
description = "Install npm dependencies"
command = "npm"
args = ["install"]
cwd = "./desktop-app"<|MERGE_RESOLUTION|>--- conflicted
+++ resolved
@@ -144,12 +144,6 @@
 description = "Run stubgen integration tests"
 script_runner = "@duckscript"
 script = '''
-<<<<<<< HEAD
-exec --fail-on-error cargo test --package golem-wasm-rpc-stubgen :tag: --tests -- --nocapture --report-time %{JUNIT_OPTS}
-exec --fail-on-error cargo test --package golem-wasm-rpc-stubgen :tag:uses_cargo --tests -- --nocapture --test-threads=1 --report-time %{JUNIT_OPTS}
-'''
-
-=======
 exec --fail-on-error cargo test --package golem-wasm-rpc-stubgen :tag: --test integration -- --nocapture --report-time %{JUNIT_OPTS}
 exec --fail-on-error cargo test --package golem-wasm-rpc-stubgen :tag:uses_cargo --test integration -- --nocapture --test-threads=1 --report-time %{JUNIT_OPTS}
 '''
@@ -163,7 +157,6 @@
 '''
 
 ## ** DESKTOP APP **
->>>>>>> 3caf4890
 [tasks.desktop]
 description = "Builds the desktop application"
 dependencies = ["npm-install"]
